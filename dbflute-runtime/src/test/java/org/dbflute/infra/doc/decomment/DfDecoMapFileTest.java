--- conflicted
+++ resolved
@@ -15,16 +15,11 @@
  */
 package org.dbflute.infra.doc.decomment;
 
-<<<<<<< HEAD
 import org.dbflute.infra.doc.decomment.parts.DfDecoMapColumnPart;
 import org.dbflute.infra.doc.decomment.parts.DfDecoMapPropertyPart;
 import org.dbflute.infra.doc.decomment.parts.DfDecoMapTablePart;
 import org.dbflute.optional.OptionalThing;
 import org.dbflute.unit.RuntimeTestCase;
-import org.dbflute.util.DfTypeUtil;
-=======
-import static org.dbflute.system.DBFluteSystem.currentLocalDateTime;
->>>>>>> cd7ee696
 
 import java.time.LocalDateTime;
 import java.time.format.DateTimeFormatter;
@@ -33,16 +28,11 @@
 import java.util.List;
 import java.util.stream.Collectors;
 
-import org.dbflute.infra.doc.decomment.parts.DfDecoMapColumnPart;
-import org.dbflute.infra.doc.decomment.parts.DfDecoMapPropertyPart;
-import org.dbflute.infra.doc.decomment.parts.DfDecoMapTablePart;
-import org.dbflute.optional.OptionalThing;
-import org.dbflute.unit.RuntimeTestCase;
+import static org.dbflute.system.DBFluteSystem.currentLocalDateTime;
 
 /**
  * @author hakiba
  * @author cabos
- * @author jflute
  */
 public class DfDecoMapFileTest extends RuntimeTestCase {
 
@@ -52,59 +42,15 @@
     private static final String TEST_RESOURCES_PATH = "/src/test/resources";
 
     // ===================================================================================
-    //                                                                               Read
-    //                                                                              ======
-    public void test_readPickup() throws Exception {
-        // ## Arrange ##
-        final DfDecoMapFile decoMapFile = new DfDecoMapFile();
-
-        // ## Act ##
-        OptionalThing<DfDecoMapPickup> optPickup = decoMapFile.readPickup(buildTestResourcePath());
-
-        // ## Assert ##
-        assertTrue(optPickup.isPresent());
-        DfDecoMapPickup pickup = optPickup.get();
-
-        assertEquals(pickup.getFormatVersion(), "1.0");
-        assertEquals(pickup.getPickupDatetime(), DfTypeUtil.toLocalDateTime("2017-11-09T09:09:09.009"));
-        {
-            DfDecoMapTablePart member = extractPickupTableAsOne(pickup, "MEMBER");
-            assertEquals(0, member.getPropertyList().size());
-            assertEquals(1, member.getColumnList().size());
-            {
-                DfDecoMapColumnPart memberName = extractPickupColumnAsOne(member, "MEMBER_NAME");
-                assertEquals(1, memberName.getPropertyList().size());
-                assertEquals("cabos", memberName.getPropertyList().get(0).getPieceOwner());
-            }
-        }
-        {
-            DfDecoMapTablePart login = extractPickupTableAsOne(pickup, "MEMBER_LOGIN");
-            assertEquals(1, login.getPropertyList().size());
-            assertEquals("cabos", login.getPropertyList().get(0).getPieceOwner());
-            assertEquals(2, login.getColumnList().size());
-            {
-                DfDecoMapColumnPart memberName = extractPickupColumnAsOne(login, "LOGIN_DATETIME");
-                assertEquals(1, memberName.getPropertyList().size());
-                assertEquals("hakiba", memberName.getPropertyList().get(0).getPieceOwner());
-            }
-            {
-                DfDecoMapColumnPart memberName = extractPickupColumnAsOne(login, "LOGIN_MEMBER_STATUS_CODE");
-                assertEquals(2, memberName.getPropertyList().size());
-                assertEquals("deco", memberName.getPropertyList().get(0).getPieceOwner());
-            }
-        }
-    }
-
-    // ===================================================================================
     //                                                                               Merge
     //                                                                               =====
     public void test_merge_OnlyColumnComment() throws Exception {
         // ## Arrange ##
         final DfDecoMapFile decoMapFile = new DfDecoMapFile();
         final OptionalThing<DfDecoMapPickup> optPickup = OptionalThing.empty(); // not exists pickup
-        final DfDecoMapPiece piece1 = preparePieceColumn("MEMBER", "MEMBER_NAME", "hakiba", "SAMPLEPI");
-        final DfDecoMapPiece piece2 = preparePieceColumn("MEMBER", "MEMBER_STATUS", "cabos", "ECECODED");
-        final DfDecoMapPiece piece3 = preparePieceColumn("PURCHASE", "PURCHASE_PRODUCT", "cabos", "AYOOOOO");
+        final DfDecoMapPiece piece1 = preparePiece(DfDecoMapPieceTargetType.Column,"MEMBER", "MEMBER_NAME", "hakiba", "SAMPLEPI", Collections.emptyList());
+        final DfDecoMapPiece piece2 = preparePiece(DfDecoMapPieceTargetType.Column,"MEMBER", "MEMBER_STATUS", "cabos", "ECECODED", Collections.emptyList());
+        final DfDecoMapPiece piece3 = preparePiece(DfDecoMapPieceTargetType.Column,"PURCHASE", "PURCHASE_PRODUCT", "cabos", "AYOOOOO", Collections.emptyList());
         final List<DfDecoMapPiece> pieceList = Arrays.asList(piece1, piece2, piece3);
 
         // ## Act ##
@@ -147,12 +93,11 @@
         final String tableName = "MEMBER_LOGIN";
         final String pieceCode = "NEWPIECE";
         final String author = "borderman";
-        final OptionalThing<DfDecoMapPickup> optPickup = decoMapFile.readPickup(buildTestResourcePath());
+        final OptionalThing<DfDecoMapPickup> optPickup = decoMapFile.readPickup(getProjectDir().getPath() + TEST_RESOURCES_PATH);
         final DfDecoMapTablePart table = extractPickupTableAsOne(optPickup.get(), tableName);
-        final List<String> pieceCodeList =
-                table.getPropertyList().stream().flatMap(property -> property.getPreviousPieceList().stream()).collect(Collectors.toList());
+        final List<String> pieceCodeList = table.getPropertyList().stream().flatMap(property -> property.getPreviousPieceList().stream()).collect(Collectors.toList());
         pieceCodeList.addAll(table.getPropertyList().stream().map(property -> property.getPieceCode()).collect(Collectors.toList()));
-        final DfDecoMapPiece piece = preparePieceTable(tableName, author, pieceCode, pieceCodeList);
+        final DfDecoMapPiece piece = preparePiece(DfDecoMapPieceTargetType.Table, tableName, null, author, pieceCode, pieceCodeList);
 
         // ## Act ##
         DfDecoMapPickup mergedPickUp = decoMapFile.merge(optPickup, Collections.singletonList(piece));
@@ -176,8 +121,8 @@
     public void test_merge_AllTestPiecesAndPickupAtResources() throws Exception {
         // ## Arrange ##
         final DfDecoMapFile decoMapFile = new DfDecoMapFile();
-        final List<DfDecoMapPiece> pieceList = decoMapFile.readPieceList(buildTestResourcePath());
-        final OptionalThing<DfDecoMapPickup> optPickUp = decoMapFile.readPickup(buildTestResourcePath());
+        final List<DfDecoMapPiece> pieceList = decoMapFile.readPieceList(getProjectDir().getPath() + TEST_RESOURCES_PATH);
+        final OptionalThing<DfDecoMapPickup> optPickUp = decoMapFile.readPickup(getProjectDir().getPath() + TEST_RESOURCES_PATH);
 
         // ## Act ##
         final DfDecoMapPickup mergedPickUp = decoMapFile.merge(optPickUp, pieceList);
@@ -233,7 +178,8 @@
         final String sampleTableName = "EBISU_GARDEN_PLACE";
         final String sampleAuthor = "cabos";
         final String samplePieceCode = "FE893L1";
-        DfDecoMapPiece piece = preparePieceTable(sampleTableName, sampleAuthor, samplePieceCode);
+        DfDecoMapPiece piece = preparePiece(DfDecoMapPieceTargetType.Table, sampleTableName, null, sampleAuthor,
+                samplePieceCode, Collections.emptyList());
         DfDecoMapFile decoMapFile = new DfDecoMapFile() {
             @Override
             protected String getCurrentDateStr() {
@@ -242,8 +188,8 @@
         };
 
         // e.g decomment-piece-TABLE_NAME-20170316-123456-789-authorName.dfmap
-        final String expFileName =
-                "decomment-piece-" + sampleTableName + "-" + currentDateStr + "-" + sampleAuthor + "-" + samplePieceCode + ".dfmap";
+        final String expFileName = "decomment-piece-" + sampleTableName + "-" + currentDateStr + "-" + sampleAuthor
+                + "-" + samplePieceCode + ".dfmap";
 
         // ## Act ##
         final String fileName = decoMapFile.buildPieceFileName(piece);
@@ -260,7 +206,8 @@
         final String sampleColumnName = "PLAZA";
         final String sampleAuthor = "cabos";
         final String samplePieceCode = "FE893L1";
-        DfDecoMapPiece piece = preparePieceColumn(sampleTableName, sampleColumnName, sampleAuthor, samplePieceCode);
+        DfDecoMapPiece piece = preparePiece(DfDecoMapPieceTargetType.Column, sampleTableName, sampleColumnName, sampleAuthor, samplePieceCode,
+                Collections.emptyList());
         DfDecoMapFile decoMapFile = new DfDecoMapFile() {
             @Override
             protected String getCurrentDateStr() {
@@ -269,8 +216,8 @@
         };
 
         // e.g decomment-piece-TABLE_NAME-20170316-123456-789-authorName.dfmap
-        final String expFileName = "decomment-piece-" + sampleTableName + "-" + sampleColumnName + "-" + currentDateStr + "-" + sampleAuthor
-                + "-" + samplePieceCode + ".dfmap";
+        final String expFileName = "decomment-piece-" + sampleTableName + "-" + sampleColumnName + "-" + currentDateStr
+                + "-" + sampleAuthor + "-" + samplePieceCode + ".dfmap";
 
         // ## Act ##
         final String fileName = decoMapFile.buildPieceFileName(piece);
@@ -305,36 +252,10 @@
     // -----------------------------------------------------
     //                                          Assist Logic
     //                                          ------------
-<<<<<<< HEAD
     private DfDecoMapPiece preparePiece(DfDecoMapPieceTargetType type, String tableName, String columnName,
                                         String author, String pieceCode, List<String> previousPieceList) {
-        return new DfDecoMapPiece(tableName, columnName, type, "decomment",
-                "decomment does't mean database comment, means deco chan comment", 1L, Collections.singletonList(author),
-                pieceCode, currentLocalDateTime(), author, previousPieceList);
-=======
-    private DfDecoMapPiece preparePieceColumn(String tableName, String columnName, String author, String pieceCode) {
-        return preparePieceColumn(tableName, columnName, author, pieceCode, Collections.emptyList());
-    }
-
-    private DfDecoMapPiece preparePieceColumn(String tableName, String columnName, String author, String pieceCode,
-            List<String> previousPieceList) {
-        return doPreparePiece(DfDecoMapPieceTargetType.Column, tableName, columnName, author, pieceCode, previousPieceList);
-    }
-
-    private DfDecoMapPiece preparePieceTable(String tableName, String author, String pieceCode) {
-        return preparePieceTable(tableName, author, pieceCode, Collections.emptyList());
-    }
-
-    private DfDecoMapPiece preparePieceTable(String tableName, String author, String pieceCode, List<String> previousPieceList) {
-        return doPreparePiece(DfDecoMapPieceTargetType.Table, tableName, null, author, pieceCode, previousPieceList);
-    }
-
-    private DfDecoMapPiece doPreparePiece(DfDecoMapPieceTargetType type, String tableName, String columnName, String author,
-            String pieceCode, List<String> previousPieceList) {
-        return new DfDecoMapPiece("1.0", tableName, columnName, type, "decomment",
-                "decomment does't mean database comment, means deco chan comment", 1L, Collections.singletonList(author), pieceCode,
-                currentLocalDateTime(), author, previousPieceList);
->>>>>>> cd7ee696
+        DfDecoMapPiece piece = new DfDecoMapPiece("1.0", tableName, columnName, type, "decomment", "decomment does't mean database comment, means deco chan comment", 1L, Collections.singletonList(author), pieceCode, currentLocalDateTime(), author, previousPieceList);
+        return piece;
     }
 
     private DfDecoMapTablePart extractPickupTableAsOne(DfDecoMapPickup pickup, String tableName) {
@@ -346,13 +267,9 @@
     }
 
     private DfDecoMapColumnPart extractPickupColumnAsOne(DfDecoMapTablePart table, String columnName) {
-        List<DfDecoMapColumnPart> columnList =
-                table.getColumnList().stream().filter(column -> column.getColumnName().equals(columnName)).collect(Collectors.toList());
+        List<DfDecoMapColumnPart> columnList = table.getColumnList().stream()
+                .filter(column -> column.getColumnName().equals(columnName)).collect(Collectors.toList());
         assertHasOnlyOneElement(columnList);
         return columnList.get(0);
     }
-
-    private String buildTestResourcePath() {
-        return getProjectDir().getPath() + TEST_RESOURCES_PATH;
-    }
 }