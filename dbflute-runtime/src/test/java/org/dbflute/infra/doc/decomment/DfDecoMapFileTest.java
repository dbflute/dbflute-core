--- conflicted
+++ resolved
@@ -42,8 +42,6 @@
     //                                                                          Definition
     //                                                                          ==========
     private static final String TEST_RESOURCES_PATH = "/src/test/resources";
-<<<<<<< HEAD
-=======
 
     // ===================================================================================
     //                                                                               Read
@@ -88,21 +86,11 @@
             }
         }
     }
->>>>>>> 96ea36c1
 
     // ===================================================================================
     //                                                                               Merge
     //                                                                               =====
     public void test_merge_OnlyColumnComment() throws Exception {
-<<<<<<< HEAD
-        // ## Arrange ##
-        final DfDecoMapFile decoMapFile = new DfDecoMapFile();
-        final OptionalThing<DfDecoMapPickup> optPickup = OptionalThing.empty(); // not exists pickup
-        final DfDecoMapPiece piece1 = preparePiece(DfDecoMapPieceTargetType.Column,"MEMBER", "MEMBER_NAME", "hakiba", "SAMPLEPI", Collections.emptyList());
-        final DfDecoMapPiece piece2 = preparePiece(DfDecoMapPieceTargetType.Column,"MEMBER", "MEMBER_STATUS", "cabos", "ECECODED", Collections.emptyList());
-        final DfDecoMapPiece piece3 = preparePiece(DfDecoMapPieceTargetType.Column,"PURCHASE", "PURCHASE_PRODUCT", "cabos", "AYOOOOO", Collections.emptyList());
-        final List<DfDecoMapPiece> pieceList = Arrays.asList(piece1, piece2, piece3);
-=======
         // ## Arrange ##
         final DfDecoMapFile decoMapFile = new DfDecoMapFile();
         final OptionalThing<DfDecoMapPickup> optPickup = OptionalThing.empty(); // not exists pickup
@@ -161,7 +149,6 @@
                 preparePieceColumn(tableName, columnName, "jflute", Arrays.asList("deco", "hakiba", "cabos"), "SLEEPY00",
                         Collections.singletonList("AYOOOOO"));
         final List<DfDecoMapPiece> pieceList = Arrays.asList(piece1, piece2, piece3, piece4);
->>>>>>> 96ea36c1
 
         // ## Act ##
         final DfDecoMapPickup result = decoMapFile.merge(optPickup, pieceList);
@@ -170,31 +157,6 @@
         assertNotNull(result);
         log(result);
 
-<<<<<<< HEAD
-        {
-            DfDecoMapTablePart member = extractPickupTableAsOne(result, "MEMBER");
-            assertEquals(0, member.getPropertyList().size());
-            assertEquals(2, member.getColumnList().size());
-            {
-                DfDecoMapColumnPart memberName = extractPickupColumnAsOne(member, "MEMBER_NAME");
-                assertEquals(1, memberName.getPropertyList().size());
-                assertEquals("hakiba", memberName.getPropertyList().get(0).getPieceOwner());
-            }
-            {
-                DfDecoMapColumnPart memberStatus = extractPickupColumnAsOne(member, "MEMBER_STATUS");
-                assertEquals(1, memberStatus.getPropertyList().size());
-                assertEquals("cabos", memberStatus.getPropertyList().get(0).getPieceOwner());
-            }
-        }
-        {
-            DfDecoMapTablePart member = extractPickupTableAsOne(result, "PURCHASE");
-            assertEquals(0, member.getPropertyList().size());
-            assertEquals(1, member.getColumnList().size());
-            {
-                DfDecoMapColumnPart purchaseProduct = extractPickupColumnAsOne(member, "PURCHASE_PRODUCT");
-                assertEquals(1, purchaseProduct.getPropertyList().size());
-                assertEquals("cabos", purchaseProduct.getPropertyList().get(0).getPieceOwner());
-=======
         // survive piece4 only
         {
             DfDecoMapTablePart member = extractPickupTableAsOne(result, tableName);
@@ -268,7 +230,6 @@
                     assertTrue(property.getAuthorList().containsAll(Arrays.asList("deco", "cabos")));
                 }
 
->>>>>>> 96ea36c1
             }
         }
     }
@@ -279,20 +240,12 @@
         final String tableName = "MEMBER_LOGIN";
         final String pieceCode = "NEWPIECE";
         final String author = "borderman";
-<<<<<<< HEAD
-        final OptionalThing<DfDecoMapPickup> optPickup = decoMapFile.readPickup(getProjectDir().getPath() + TEST_RESOURCES_PATH);
-        final DfDecoMapTablePart table = extractPickupTableAsOne(optPickup.get(), tableName);
-        final List<String> pieceCodeList = table.getPropertyList().stream().flatMap(property -> property.getPreviousPieceList().stream()).collect(Collectors.toList());
-        pieceCodeList.addAll(table.getPropertyList().stream().map(property -> property.getPieceCode()).collect(Collectors.toList()));
-        final DfDecoMapPiece piece = preparePiece(DfDecoMapPieceTargetType.Table, tableName, null, author, pieceCode, pieceCodeList);
-=======
         final OptionalThing<DfDecoMapPickup> optPickup = decoMapFile.readPickup(buildTestResourcePath());
         final DfDecoMapTablePart table = extractPickupTableAsOne(optPickup.get(), tableName);
         final List<String> pieceCodeList =
                 table.getPropertyList().stream().flatMap(property -> property.getPreviousPieceList().stream()).collect(Collectors.toList());
         pieceCodeList.addAll(table.getPropertyList().stream().map(property -> property.getPieceCode()).collect(Collectors.toList()));
         final DfDecoMapPiece piece = preparePieceTable(tableName, author, Collections.emptyList(), pieceCode, pieceCodeList);
->>>>>>> 96ea36c1
 
         // ## Act ##
         DfDecoMapPickup mergedPickUp = decoMapFile.merge(optPickup, Collections.singletonList(piece));
@@ -316,13 +269,8 @@
     public void test_merge_AllTestPiecesAndPickupAtResources() throws Exception {
         // ## Arrange ##
         final DfDecoMapFile decoMapFile = new DfDecoMapFile();
-<<<<<<< HEAD
-        final List<DfDecoMapPiece> pieceList = decoMapFile.readPieceList(getProjectDir().getPath() + TEST_RESOURCES_PATH);
-        final OptionalThing<DfDecoMapPickup> optPickUp = decoMapFile.readPickup(getProjectDir().getPath() + TEST_RESOURCES_PATH);
-=======
         final List<DfDecoMapPiece> pieceList = decoMapFile.readPieceList(buildTestResourcePath());
         final OptionalThing<DfDecoMapPickup> optPickUp = decoMapFile.readPickup(buildTestResourcePath());
->>>>>>> 96ea36c1
 
         // ## Act ##
         final DfDecoMapPickup mergedPickUp = decoMapFile.merge(optPickUp, pieceList);
@@ -367,45 +315,6 @@
                 assertEquals(3, purchaseDatetime.getPropertyList().size()); // conflict, should be cabos, hakiba, deco
             }
         }
-<<<<<<< HEAD
-    }
-
-    // -----------------------------------------------------
-    //                                          Assist Logic
-    //                                          ------------
-    private DfDecoMapPiece preparePiece(DfDecoMapPieceTargetType type, String tableName, String columnName,
-                                        String author, String pieceCode, List<String> previousPieceList) {
-        DfDecoMapPiece piece = new DfDecoMapPiece();
-        piece.setFormatVersion("1.0");
-        piece.setTableName(tableName);
-        piece.setColumnName(columnName);
-        piece.setTargetType(type);
-        piece.setDecomment("decomment");
-        piece.setDatabaseComment("decomment does't mean database comment, means deco chan comment");
-        piece.setCommentVersion(1L);
-        piece.addAllAuthors(Collections.singletonList(author));
-        piece.setPieceCode(pieceCode);
-        piece.setPieceDatetime(currentLocalDateTime());
-        piece.setPieceOwner(author);
-        piece.addAllPreviousPieces(previousPieceList);
-        return piece;
-=======
->>>>>>> 96ea36c1
-    }
-
-    private DfDecoMapTablePart extractPickupTableAsOne(DfDecoMapPickup pickup, String tableName) {
-        List<DfDecoMapTablePart> tableList = pickup.getTableList().stream().filter(table -> {
-            return table.getTableName().equals(tableName);
-        }).collect(Collectors.toList());
-        assertHasOnlyOneElement(tableList);
-        return tableList.get(0);
-    }
-
-    private DfDecoMapColumnPart extractPickupColumnAsOne(DfDecoMapTablePart table, String columnName) {
-        List<DfDecoMapColumnPart> columnList = table.getColumnList().stream()
-                .filter(column -> column.getColumnName().equals(columnName)).collect(Collectors.toList());
-        assertHasOnlyOneElement(columnList);
-        return columnList.get(0);
     }
 
     // ===================================================================================
