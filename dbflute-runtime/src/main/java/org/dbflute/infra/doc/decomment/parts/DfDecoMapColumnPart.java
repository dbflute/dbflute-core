/*
 * Copyright 2014-2018 the original author or authors.
 *
 * Licensed under the Apache License, Version 2.0 (the "License");
 * you may not use this file except in compliance with the License.
 * You may obtain a copy of the License at
 *
 *     http://www.apache.org/licenses/LICENSE-2.0
 *
 * Unless required by applicable law or agreed to in writing, software
 * distributed under the License is distributed on an "AS IS" BASIS,
 * WITHOUT WARRANTIES OR CONDITIONS OF ANY KIND,
 * either express or implied. See the License for the specific language
 * governing permissions and limitations under the License.
 */
package org.dbflute.infra.doc.decomment.parts;

import java.util.ArrayList;
import java.util.Collections;
import java.util.LinkedHashMap;
import java.util.List;
import java.util.Map;
import java.util.stream.Collectors;

/**
 * @author hakiba
 * @author cabos
 */
public class DfDecoMapColumnPart {

    // ===================================================================================
    //                                                                           Attribute
    //                                                                           =========
<<<<<<< HEAD
    protected String columnName;
    protected Map<String, DfDecoMapPropertyPart> propertyMap = new LinkedHashMap<>();
=======
    protected final String columnName;
    protected final Map<String, DfDecoMapPropertyPart> propertyMap = new LinkedHashMap<>();
>>>>>>> 96ea36c1

    // ===================================================================================
    //                                                                           Converter
    //                                                                           =========
    public DfDecoMapColumnPart(String columnName) {
        this.columnName = columnName;
    }

    @SuppressWarnings("unchecked")
    public DfDecoMapColumnPart(Map<String, Object> columnPartMap) {
        this.columnName = (String) columnPartMap.get("columnName");
<<<<<<< HEAD
        List<Map<String, Object>> propertyMapList = (List<Map<String, Object>>) columnPartMap.get("propertyList");
=======
        final List<Map<String, Object>> propertyMapList = (List<Map<String, Object>>) columnPartMap.get("propertyList");
>>>>>>> 96ea36c1
        propertyMapList.stream().map(DfDecoMapPropertyPart::new).forEach(property -> {
            propertyMap.put(property.getPieceCode(), property);
        });
    }

    // done cabos convertToMap()? by jflute (2017/11/11)
    public Map<String, Object> convertToMap() {
<<<<<<< HEAD
        List<Map<String, Object>> propertyMapList = propertyMap.values().stream().map(DfDecoMapPropertyPart::convertToMap)
                .collect(Collectors.toList());
        Map<String, Object> map = new LinkedHashMap<>();
=======
        final List<Map<String, Object>> propertyMapList = propertyMap.values().stream().map(DfDecoMapPropertyPart::convertToMap)
                .collect(Collectors.toList());
        final Map<String, Object> map = new LinkedHashMap<>();
>>>>>>> 96ea36c1
        map.put("columnName", columnName);
        map.put("propertyList", propertyMapList);
        return map;
    }

    // ===================================================================================
    //                                                                            Accessor
    //                                                                            ========
    public String getColumnName() {
        return this.columnName;
    }

    public List<DfDecoMapPropertyPart> getPropertyList() {
<<<<<<< HEAD
        return new ArrayList<>(this.propertyMap.values());
=======
        return Collections.unmodifiableList(new ArrayList<>(this.propertyMap.values()));
>>>>>>> 96ea36c1
    }

    public void addProperty(DfDecoMapPropertyPart property) {
        this.propertyMap.put(property.getPieceCode(), property);
    }

    public void removeProperty(String pieceCode) {
<<<<<<< HEAD
        if (pieceCode != null) {
            propertyMap.remove(pieceCode);
        }
=======
        if (pieceCode == null) {
            throw new IllegalArgumentException("piece code is Null , piece code : " + pieceCode);
        }
        propertyMap.remove(pieceCode);
>>>>>>> 96ea36c1
    }
}<|MERGE_RESOLUTION|>--- conflicted
+++ resolved
@@ -31,13 +31,8 @@
     // ===================================================================================
     //                                                                           Attribute
     //                                                                           =========
-<<<<<<< HEAD
-    protected String columnName;
-    protected Map<String, DfDecoMapPropertyPart> propertyMap = new LinkedHashMap<>();
-=======
     protected final String columnName;
     protected final Map<String, DfDecoMapPropertyPart> propertyMap = new LinkedHashMap<>();
->>>>>>> 96ea36c1
 
     // ===================================================================================
     //                                                                           Converter
@@ -49,11 +44,7 @@
     @SuppressWarnings("unchecked")
     public DfDecoMapColumnPart(Map<String, Object> columnPartMap) {
         this.columnName = (String) columnPartMap.get("columnName");
-<<<<<<< HEAD
-        List<Map<String, Object>> propertyMapList = (List<Map<String, Object>>) columnPartMap.get("propertyList");
-=======
         final List<Map<String, Object>> propertyMapList = (List<Map<String, Object>>) columnPartMap.get("propertyList");
->>>>>>> 96ea36c1
         propertyMapList.stream().map(DfDecoMapPropertyPart::new).forEach(property -> {
             propertyMap.put(property.getPieceCode(), property);
         });
@@ -61,15 +52,9 @@
 
     // done cabos convertToMap()? by jflute (2017/11/11)
     public Map<String, Object> convertToMap() {
-<<<<<<< HEAD
-        List<Map<String, Object>> propertyMapList = propertyMap.values().stream().map(DfDecoMapPropertyPart::convertToMap)
-                .collect(Collectors.toList());
-        Map<String, Object> map = new LinkedHashMap<>();
-=======
         final List<Map<String, Object>> propertyMapList = propertyMap.values().stream().map(DfDecoMapPropertyPart::convertToMap)
                 .collect(Collectors.toList());
         final Map<String, Object> map = new LinkedHashMap<>();
->>>>>>> 96ea36c1
         map.put("columnName", columnName);
         map.put("propertyList", propertyMapList);
         return map;
@@ -83,11 +68,7 @@
     }
 
     public List<DfDecoMapPropertyPart> getPropertyList() {
-<<<<<<< HEAD
-        return new ArrayList<>(this.propertyMap.values());
-=======
         return Collections.unmodifiableList(new ArrayList<>(this.propertyMap.values()));
->>>>>>> 96ea36c1
     }
 
     public void addProperty(DfDecoMapPropertyPart property) {
@@ -95,15 +76,9 @@
     }
 
     public void removeProperty(String pieceCode) {
-<<<<<<< HEAD
-        if (pieceCode != null) {
-            propertyMap.remove(pieceCode);
-        }
-=======
         if (pieceCode == null) {
             throw new IllegalArgumentException("piece code is Null , piece code : " + pieceCode);
         }
         propertyMap.remove(pieceCode);
->>>>>>> 96ea36c1
     }
 }