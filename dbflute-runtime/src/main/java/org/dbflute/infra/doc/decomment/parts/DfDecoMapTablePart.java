--- conflicted
+++ resolved
@@ -16,11 +16,7 @@
 package org.dbflute.infra.doc.decomment.parts;
 
 import java.util.ArrayList;
-<<<<<<< HEAD
-import java.util.HashMap;
-=======
 import java.util.Collections;
->>>>>>> 96ea36c1
 import java.util.LinkedHashMap;
 import java.util.List;
 import java.util.Map;
@@ -35,15 +31,9 @@
     // ===================================================================================
     //                                                                           Attribute
     //                                                                           =========
-<<<<<<< HEAD
-    protected String tableName;
-    protected Map<String, DfDecoMapPropertyPart> propertyMap = new LinkedHashMap<>();
-    protected List<DfDecoMapColumnPart> columnList = new ArrayList<>();
-=======
     protected final String tableName;
     protected final Map<String, DfDecoMapPropertyPart> propertyMap = new LinkedHashMap<>();
     protected final List<DfDecoMapColumnPart> columnList = new ArrayList<>();
->>>>>>> 96ea36c1
 
     // ===================================================================================
     //                                                           Constructor and Converter
@@ -55,36 +45,20 @@
     @SuppressWarnings("unchecked")
     public DfDecoMapTablePart(Map<String, Object> tablePartMap) {
         this.tableName = (String) tablePartMap.get("tableName");
-<<<<<<< HEAD
-        List<Map<String, Object>> propertyMapList = (List<Map<String, Object>>) tablePartMap.get("propertyList");
-        List<Map<String, Object>> columnMapList = (List<Map<String, Object>>) tablePartMap.get("columnList");
-        propertyMapList.stream().map(DfDecoMapPropertyPart::new).forEach(property -> {
-            propertyMap.put(property.getPieceCode(), property);
-        });
-        List<DfDecoMapColumnPart> columnList = columnMapList.stream().map(DfDecoMapColumnPart::new).collect(Collectors.toList());
-=======
         final List<Map<String, Object>> propertyMapList = (List<Map<String, Object>>) tablePartMap.get("propertyList");
         final List<Map<String, Object>> columnMapList = (List<Map<String, Object>>) tablePartMap.get("columnList");
         propertyMapList.stream().map(DfDecoMapPropertyPart::new).forEach(property -> {
             propertyMap.put(property.getPieceCode(), property);
         });
         final List<DfDecoMapColumnPart> columnList = columnMapList.stream().map(DfDecoMapColumnPart::new).collect(Collectors.toList());
->>>>>>> 96ea36c1
         this.columnList.addAll(columnList);
     }
 
     public Map<String, Object> convertPickupMap() {
-<<<<<<< HEAD
-        List<Map<String, Object>> columnMapList = columnList.stream().map(DfDecoMapColumnPart::convertToMap).collect(Collectors.toList());
-        List<Map<String, Object>> propertyMapList = propertyMap.values().stream()
-                .map(DfDecoMapPropertyPart::convertToMap).collect(Collectors.toList());
-        Map<String, Object> map = new LinkedHashMap<>();
-=======
         final List<Map<String, Object>> columnMapList = columnList.stream().map(DfDecoMapColumnPart::convertToMap).collect(Collectors.toList());
         final List<Map<String, Object>> propertyMapList = propertyMap.values().stream()
                 .map(DfDecoMapPropertyPart::convertToMap).collect(Collectors.toList());
         final Map<String, Object> map = new LinkedHashMap<>();
->>>>>>> 96ea36c1
         map.put("tableName", tableName);
         map.put("propertyList", propertyMapList);
         map.put("columnList", columnMapList);
@@ -99,11 +73,7 @@
     }
 
     public List<DfDecoMapPropertyPart> getPropertyList() {
-<<<<<<< HEAD
-        return new ArrayList<>(propertyMap.values());
-=======
         return Collections.unmodifiableList(new ArrayList<>(propertyMap.values()));
->>>>>>> 96ea36c1
     }
 
     public void addProperty(DfDecoMapPropertyPart property) {
@@ -111,16 +81,10 @@
     }
 
     public void removeProperty(String pieceCode) {
-<<<<<<< HEAD
-        if (pieceCode != null) {
-            propertyMap.remove(pieceCode);
-        }
-=======
         if (pieceCode == null) {
             throw new IllegalArgumentException("piece code is Null , piece code : " + pieceCode);
         }
         propertyMap.remove(pieceCode);
->>>>>>> 96ea36c1
     }
 
     public List<DfDecoMapColumnPart> getColumnList() {
