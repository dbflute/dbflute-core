--- conflicted
+++ resolved
@@ -6,15 +6,9 @@
 
 	<!-- Version -->
 	<property name="version" value="1.1.6" />
-<<<<<<< HEAD
-	<property name="build.version" value="${version}-RC3" />
-	<property name="runtime.version" value="1.1.6" />
-	<property name="runtime.build.version" value="${runtime.version}-RC3" />
-=======
 	<property name="build.version" value="${version}" />
 	<property name="runtime.version" value="1.1.6" />
 	<property name="runtime.build.version" value="${runtime.version}" />
->>>>>>> 96ea36c1
 	<property name="example.latest.version" value="1.x" />
 
 	<!-- Base Directories -->
